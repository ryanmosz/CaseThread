/**
 * OpenAI integration service for document generation
 * 
 * @example
 * ```typescript
 * const service = new OpenAIService({
 *   apiKey: 'sk-...',
 *   model: 'o3',
 *   temperature: 0.2
 * });
 * 
 * const result = await service.generateDocument(
 *   template,
 *   explanation,
 *   yamlData,
 *   contextBundle
 * );
 * ```
 */

import OpenAI from 'openai';
import { OpenAIConfig, GenerationResult, OpenAIError } from '../types/openai';
import { Template, YamlData } from '../types';
import { ContextBundle } from '../types/agents';
import { logger } from '../utils/logger';
import { withRetry, withTimeout } from '../utils/retry';
import * as dotenv from 'dotenv';

// Load environment variables
dotenv.config();

export class OpenAIService {
  private client: OpenAI;
  private config: OpenAIConfig;

  constructor(config: OpenAIConfig) {
    this.validateConfig(config);
    this.config = config;
    this.client = new OpenAI({
      apiKey: config.apiKey,
      timeout: config.timeout || 60000,
    });
    logger.info('OpenAI service initialized', {
      model: config.model,
      temperature: config.temperature
    });
  }

  /**
   * Validate service configuration
   */
  private validateConfig(config: OpenAIConfig): void {
    if (!config.apiKey) {
      throw new OpenAIError('OpenAI API key is required');
    }
    if (!config.model) {
      throw new OpenAIError('OpenAI model is required');
    }
    if (config.temperature === undefined) {
      throw new OpenAIError('Temperature setting is required');
    }
  }

  /**
   * Generate a legal document using OpenAI
   */
  async generateDocument(
    template: Template,
    explanation: string,
    yamlData: YamlData,
    contextBundle?: ContextBundle
  ): Promise<GenerationResult> {
    const startTime = Date.now();
    
    try {
      // Build the prompt with context
      const prompt = this.buildPrompt(template, explanation, yamlData, contextBundle);
      
      // Log generation start
      logger.info('Starting document generation', {
        templateId: template.id,
        documentType: yamlData.document_type,
        client: yamlData.client,
        contextResults: contextBundle?.embeddings?.length || 0,
        contextTokens: contextBundle?.totalTokens || 0
      });

      // Call OpenAI with retry logic and timeout
      const completion = await withRetry(
        async () => {
          const apiCall = this.client.chat.completions.create({
            model: this.config.model,
            messages: [
              {
                role: 'user',
                content: prompt
              }
            ],
            max_completion_tokens: this.config.maxTokens || 4000,
          });

          // Apply timeout
          return await withTimeout(
            apiCall,
            this.config.timeout || 60000,
            new OpenAIError('Request timed out after 60 seconds. The document generation is taking too long.')
          );
        },
        {
          maxAttempts: 3,
          delayMs: 1000,
          backoffMultiplier: 2,
          maxDelayMs: 5000
        },
        (attempt, error) => {
          logger.warn(`OpenAI API call failed, retrying...`, {
            attempt,
            error: error.message
          });
        }
      );

      // Extract the generated content
      const content = completion.choices[0]?.message?.content;
      
      if (!content) {
        throw new OpenAIError('No content generated from OpenAI');
      }

      // Validate the response
      this.validateResponse(content, template);

      // Calculate usage and cost
      const usage = completion.usage ? {
        promptTokens: completion.usage.prompt_tokens,
        completionTokens: completion.usage.completion_tokens,
        totalTokens: completion.usage.total_tokens,
        estimatedCost: this.calculateCost(completion.usage)
      } : undefined;

      // Log cost estimate if available
      if (usage) {
        this.logCostEstimate(completion.usage, template.id);
      }

      // Log success
      const duration = Date.now() - startTime;
      logger.info('Document generation completed', {
        templateId: template.id,
        duration,
        totalTokens: usage?.totalTokens,
        contextUsed: contextBundle ? true : false
      });

      return {
        content,
        usage,
        metadata: {
          model: this.config.model,
          temperature: this.config.temperature,
          generatedAt: new Date()
        }
      };

    } catch (error) {
      const duration = Date.now() - startTime;
      
      // Handle specific OpenAI errors
      if (error instanceof OpenAI.APIError) {
        logger.error('OpenAI API error', {
          status: error.status,
          message: error.message,
          code: error.code,
          duration
        });
        
        if (error.status === 401) {
          throw new OpenAIError('Invalid API key. Please check your OpenAI API key.');
        } else if (error.status === 429) {
          throw new OpenAIError('Rate limit exceeded. Please try again later.');
        } else if (error.status === 500 || error.status === 503) {
          throw new OpenAIError('OpenAI service is currently unavailable. Please try again later.');
        }
        
        throw new OpenAIError(`OpenAI API error: ${error.message}`, error.code || undefined, error.status);
      }

      // Handle network errors
      if (error instanceof Error && error.message.includes('ECONNREFUSED')) {
        throw new OpenAIError('Cannot connect to OpenAI. Please check your internet connection.');
      }

      // Generic error handling
      logger.error('Document generation failed', {
        error: error instanceof Error ? error.message : 'Unknown error',
        templateId: template.id,
        duration
      });
      
      throw error;
    }
  }

  /**
   * Build the prompt for document generation with context integration
   */
  protected buildPrompt(
    template: Template,
    explanation: string,
    yamlData: YamlData,
    contextBundle?: ContextBundle
  ): string {
    // Format the template for clarity
    const templateStructure = this.formatTemplateStructure(template);
    
    // Format YAML data for readability
    const formattedData = this.formatYamlData(yamlData);
    
    // Format context if available
    const contextSection = contextBundle ? this.formatContextBundle(contextBundle) : '';

    // Build the complete prompt
    const prompt = `You are a professional legal document generator. Your task is to create a complete, professionally formatted legal document based on the provided template, explanation, and client data${contextBundle ? ', using relevant firm precedents and context' : ''}.

INSTRUCTIONS:
1. Generate a complete legal document in Markdown format
2. Follow the exact structure defined in the template
3. Use professional legal language appropriate for the document type
4. Fill in all placeholders with the provided data
5. Ensure all sections are complete and properly formatted
6. Include appropriate legal disclaimers and standard clauses
7. Return ONLY the final document without any additional commentary${contextBundle ? '\n8. Incorporate relevant precedents and writing style from the provided context' : ''}

TEMPLATE STRUCTURE:
${templateStructure}

TEMPLATE EXPLANATION AND GUIDELINES:
${explanation}

CLIENT DATA:
${formattedData}

${contextSection}

IMPORTANT:
- Generate the complete document ready for use
- Ensure all variable placeholders are replaced with actual data
- Maintain professional formatting throughout
<<<<<<< HEAD
- Use proper markdown syntax for headers, lists, and emphasis
- **DO NOT include section references like "Section 1:", "Section 2:", etc. in the final document**
- **Generate clean document headers without template section references**
=======
- Use proper markdown syntax for headers, lists, and emphasis${contextBundle ? '\n- Use the provided context to inform writing style, clause structures, and legal precedents' : ''}
>>>>>>> d208e2d8
- PRESERVE these special markers exactly as they appear in the template:
  - [SIGNATURE_BLOCK:*] - placement markers for signature areas
  - [INITIALS_BLOCK:*] - placement markers for initial areas
  - [NOTARY_BLOCK:*] - placement markers for notary sections
  These markers must appear literally in your output - do NOT replace or remove them

Generate the complete legal document now:`;

    logger.debug('Built prompt for document generation', {
      templateId: template.id,
      promptLength: prompt.length,
      contextResults: contextBundle?.embeddings?.length || 0
    });

    return prompt;
  }

  /**
   * Format template structure for the prompt
   */
  private formatTemplateStructure(template: Template): string {
    const sections = template.sections
      .sort((a, b) => a.order - b.order)
      .map(section => {
        return `${section.title}
Required: ${section.required}
Content Template:
${section.content}
${section.helpText ? `Guidance: ${section.helpText}` : ''}`;
      })
      .join('\n\n');

    return `Document Type: ${template.name}
Description: ${template.description}
Category: ${template.metadata.category}

SECTIONS:
${sections}

REQUIRED FIELDS:
${template.requiredFields.map(f => `- ${f.name} (${f.type}): ${f.description}`).join('\n')}`;
  }

  /**
   * Format YAML data for the prompt
   */
  private formatYamlData(yamlData: YamlData): string {
    // Pretty print the YAML data for the prompt
    const formatted = Object.entries(yamlData)
      .map(([key, value]) => {
        if (typeof value === 'object' && value !== null) {
          return `${key}:\n${JSON.stringify(value, null, 2)
            .split('\n')
            .map(line => '  ' + line)
            .join('\n')}`;
        }
        return `${key}: ${value}`;
      })
      .join('\n');
    
    return formatted;
  }

  /**
   * Format context bundle for inclusion in prompt
   */
  private formatContextBundle(contextBundle: ContextBundle): string {
    if (!contextBundle.embeddings || contextBundle.embeddings.length === 0) {
      return '';
    }

    const contextSections = contextBundle.embeddings
      .slice(0, 5) // Limit to top 5 most relevant results
      .map((embedding, index) => {
        const source = contextBundle.sources[index];
        return `### Context ${index + 1}: ${source?.title || 'Related Document'}
**Source**: ${source?.citation || 'Unknown'}
**Relevance Score**: ${(embedding.similarity * 100).toFixed(1)}%

${embedding.content.substring(0, 800)}${embedding.content.length > 800 ? '...' : ''}`;
      })
      .join('\n\n');

    return `RELEVANT FIRM PRECEDENTS AND CONTEXT:
The following are similar documents and precedents from your firm's practice that should inform your writing style and approach:

${contextSections}

CONTEXT GUIDANCE:
- Use similar language patterns and clause structures from the precedents above
- Maintain consistency with the firm's established writing style
- Reference applicable legal precedents where appropriate
- Ensure the new document aligns with the firm's standard practices

`;
  }

  /**
   * Validate the generated response (subtask 4.5)
   */
  private validateResponse(content: string, template: Template): void {
    // Check for empty response
    if (!content || content.trim().length === 0) {
      throw new OpenAIError('Generated document is empty');
    }

    // Check minimum length (rough estimate: 100 chars per page minimum)
    const minLength = 50; // Minimum for any document (lowered for testing)
    const maxLength = 20 * 3000; // ~20 pages max, ~3000 chars per page
    
    if (content.length < minLength) {
      throw new OpenAIError('Generated document is too short to be valid');
    }
    
    if (content.length > maxLength) {
      throw new OpenAIError('Generated document exceeds maximum expected length');
    }

    // Validate markdown structure
    const markdownChecks = [
      {
        pattern: /^#\s+.+/m,
        error: 'Document must contain at least one top-level heading'
      },
      {
        pattern: /\n{4,}/,
        error: 'Document contains excessive blank lines',
        isNegative: true
      }
    ];

    for (const check of markdownChecks) {
      const matches = check.pattern.test(content);
      if (check.isNegative ? matches : !matches) {
        logger.warn('Document validation warning', { 
          issue: check.error,
          templateId: template.id 
        });
      }
    }

    // Check for incomplete placeholders
    const placeholderPattern = /\{\{[^}]+\}\}|\[[^\]]*\]/g;
    const placeholders = content.match(placeholderPattern);
    if (placeholders && placeholders.length > 0) {
      logger.warn('Document may contain unfilled placeholders', {
        count: placeholders.length,
        examples: placeholders.slice(0, 3)
      });
    }

    // Validate required sections are present
    const requiredSections = template.sections
      .filter(s => s.required)
      .map(s => s.title);

    for (const sectionTitle of requiredSections) {
      // Simple check - could be made more sophisticated
      if (!content.toLowerCase().includes(sectionTitle.toLowerCase())) {
        logger.warn('Required section may be missing', {
          section: sectionTitle,
          templateId: template.id
        });
      }
    }

    logger.debug('Document validation completed', {
      length: content.length,
      templateId: template.id
    });
  }

  /**
   * Calculate cost based on token usage (subtask 4.6)
   */
  private calculateCost(usage: any): number {
    // OpenAI pricing as of late 2024 (verify current prices)
    // These are example prices - actual prices depend on model
    const pricing: Record<string, { prompt: number; completion: number }> = {
      'o3': {
        prompt: 0.03,      // per 1k tokens
        completion: 0.06   // per 1k tokens
      },
      'gpt-4': {
        prompt: 0.03,
        completion: 0.06
      },
      'gpt-3.5-turbo': {
        prompt: 0.0005,
        completion: 0.0015
      }
    };

    const modelPricing = pricing[this.config.model] || pricing['o3'];
    
    const promptCost = (usage.prompt_tokens / 1000) * modelPricing.prompt;
    const completionCost = (usage.completion_tokens / 1000) * modelPricing.completion;
    
    return Number((promptCost + completionCost).toFixed(4));
  }

  /**
   * Log cost estimate information
   */
  private logCostEstimate(usage: any, templateId: string): void {
    const cost = this.calculateCost(usage);
    
    logger.info('API usage and cost estimate', {
      promptTokens: usage.prompt_tokens,
      completionTokens: usage.completion_tokens,
      totalTokens: usage.total_tokens,
      estimatedCost: `$${cost.toFixed(4)}`,
      model: this.config.model,
      templateId
    });

    // Log warning for high-cost requests
    if (cost > 1.0) {
      logger.warn('High cost document generation', {
        cost: `$${cost.toFixed(2)}`,
        templateId
      });
    }
  }
}

/**
 * Factory function to create OpenAI service (real or mock)
 */
export function createOpenAIService(
  config: OpenAIConfig,
  useMock: boolean = false
): any {
  if (useMock || process.env.USE_MOCK_OPENAI === 'true') {
    // Import dynamically to avoid circular dependencies
    const { MockOpenAIService } = require('./mock-openai');
    return new MockOpenAIService(config);
  }
  return new OpenAIService(config);
}

/**
 * Standalone function to generate a document using OpenAI
 * Creates a service instance with default configuration from environment
 */
export async function generateDocument(
  template: Template,
  explanation: string,
  yamlData: YamlData,
  contextBundle?: ContextBundle,
  modelOverride?: string
): Promise<string> {
  logger.debug('generateDocument called', {
    templateId: template.id,
    documentType: yamlData.document_type,
    contextResults: contextBundle?.embeddings?.length || 0
  });
  
  // Load environment variables
  const config: OpenAIConfig = {
    apiKey: process.env.OPENAI_API_KEY || '',
    model: modelOverride || process.env.OPENAI_MODEL || 'o3',
    temperature: parseFloat(process.env.OPENAI_TEMPERATURE || '0.2'),
    maxTokens: parseInt(process.env.OPENAI_MAX_TOKENS || '4000'),
    timeout: parseInt(process.env.OPENAI_TIMEOUT || '60000')
  };
  
  logger.debug('Creating OpenAI service with config', {
    model: config.model,
    temperature: config.temperature,
    maxTokens: config.maxTokens
  });
  
  const service = createOpenAIService(config);
  const result = await service.generateDocument(template, explanation, yamlData, contextBundle);
  
  logger.debug('Document generated successfully', {
    contentLength: result.content.length,
    tokens: result.usage?.totalTokens
  });
  
  return result.content;
} <|MERGE_RESOLUTION|>--- conflicted
+++ resolved
@@ -246,13 +246,7 @@
 - Generate the complete document ready for use
 - Ensure all variable placeholders are replaced with actual data
 - Maintain professional formatting throughout
-<<<<<<< HEAD
-- Use proper markdown syntax for headers, lists, and emphasis
-- **DO NOT include section references like "Section 1:", "Section 2:", etc. in the final document**
-- **Generate clean document headers without template section references**
-=======
 - Use proper markdown syntax for headers, lists, and emphasis${contextBundle ? '\n- Use the provided context to inform writing style, clause structures, and legal precedents' : ''}
->>>>>>> d208e2d8
 - PRESERVE these special markers exactly as they appear in the template:
   - [SIGNATURE_BLOCK:*] - placement markers for signature areas
   - [INITIALS_BLOCK:*] - placement markers for initial areas
