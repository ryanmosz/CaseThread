import { Command } from 'commander';
import * as path from 'path';
import { promises as fs } from 'fs';
import { 
  isValidDocumentType,
  SUPPORTED_TYPES 
} from '../utils/validator';
import { createSpinner, CaseThreadSpinner } from '../utils/spinner';
import { logger } from '../utils/logger';
import { SpinnerMessages } from '../types';
import { handleError, createError } from '../utils/error-handler';
import { ErrorCode } from '../types/errors';
import { Orchestrator } from '../agents/Orchestrator';
<<<<<<< HEAD
import { ParallelOrchestrator } from '../agents/ParallelOrchestrator';
import { config } from '../config';
import { executeQualityPipeline } from '../agents/langgraph/QualityPipelineWorkflow';
import { loadTemplate } from '../services/template';
import { parseYaml } from '../services/yaml';
import { ContextBuilderAgent } from '../agents/ContextBuilderAgent';
import { MatterContext } from '../types/agents';
import { createOutputPath } from '../utils/file-naming';
import { saveDocument } from '../services/file-writer';
=======
>>>>>>> d208e2d8

interface GenerateOptions {
  output: string;
  debug?: boolean;
<<<<<<< HEAD
  parallel?: boolean;
  quality?: boolean;
=======
>>>>>>> d208e2d8
}

// Simple wrapper to match the expected interface
class SpinnerWrapper implements CaseThreadSpinner {
  private spinner: CaseThreadSpinner;
  
  constructor(initialMessage: string) {
    this.spinner = createSpinner(initialMessage);
  }
  
  updateMessage(message: string): void {
    this.spinner.updateMessage(message);
  }
  
  success(message?: string): void {
    this.spinner.success(message);
  }
  
  succeed(message?: string): void {
    this.spinner.success(message);
  }
  
  fail(message?: string): void {
    this.spinner.fail(message);
  }
  
  warn(message?: string): void {
    this.spinner.warn(message);
  }
  
  stop(): void {
    this.spinner.stop();
  }
  
  get isSpinning(): boolean {
    return this.spinner.isSpinning;
  }
  
  get ora(): any {
    return this.spinner.ora;
  }
}

const SPINNER_MESSAGES: SpinnerMessages = {
  INIT: 'Initializing CaseThread CLI...',
  CHECK_PERMISSIONS: 'Checking output directory permissions...',
  CREATE_OUTPUT_DIR: 'Creating output directory...',
  VALIDATE_TYPE: 'Validating document type...',
  LOAD_TEMPLATE: 'Loading document template...',
  LOAD_EXPLANATION: 'Loading template explanation...',
  PARSE_YAML: 'Parsing input YAML file...',
  VALIDATE_YAML: 'Validating YAML data against template requirements...',
  PREPARE_PROMPT: 'Preparing prompt for AI generation...',
  CONNECT_OPENAI: 'Connecting to OpenAI API...',
  GENERATE_DOC: 'Generating legal document with AI...',
  SAVE_DOC: 'Saving generated document...',
  SUCCESS: 'Document generated successfully!'
};

export const generateCommand = new Command('generate')
  .description('Generate a legal document from template and input data')
  .argument('<document-type>', 'Type of legal document to generate')
  .argument('<input-path>', 'Path to YAML input file')
  .option('-o, --output <path>', 'Output directory for generated document', '.')
  .option('-d, --debug', 'Enable debug logging')
<<<<<<< HEAD
  .option('-p, --parallel', 'Enable parallel drafting (experimental)')
  .option('-q, --quality', 'Enable quality pipeline with LangGraph (premium mode)')
=======
>>>>>>> d208e2d8
  .action(async (documentType: string, inputPath: string, options: GenerateOptions) => {
    // Check for command-level debug flag
    if (options.debug && logger.level !== 'debug') {
      logger.level = 'debug';
      logger.debug('Debug logging enabled via command flag');
    }
    
    const spinner = new SpinnerWrapper(SPINNER_MESSAGES.INIT);
    
    // Log command execution details
    logger.debug('=== Generate Command Execution ===');
    logger.debug(`Document Type: ${documentType}`);
    logger.debug(`Input Path: ${inputPath}`);
    logger.debug(`Output Directory: ${options.output}`);
    logger.debug(`Debug Mode: ${options.debug || logger.level === 'debug'}`);
    logger.debug('=================================');
    
    try {
      // Validate output directory
      const outputDir = path.resolve(options.output);
      logger.debug(`Resolved output directory: ${outputDir}`);
      
      try {
        await fs.access(outputDir);
        logger.debug(`Output directory exists: ${outputDir}`);
        spinner.updateMessage(SPINNER_MESSAGES.CHECK_PERMISSIONS);
      } catch (error) {
        logger.debug(`Output directory does not exist: ${outputDir}`, error);
        spinner.updateMessage(SPINNER_MESSAGES.CREATE_OUTPUT_DIR);
        try {
          await fs.mkdir(outputDir, { recursive: true });
          logger.debug(`Created output directory: ${outputDir}`);
        } catch (mkdirError) {
          throw createError('PERMISSION_ERROR', outputDir);
        }
      }
      
      // Check write permissions
      try {
        await fs.access(outputDir, fs.constants.W_OK);
        logger.debug(`Write permissions confirmed for: ${outputDir}`);
      } catch {
        throw createError('PERMISSION_ERROR', outputDir);
      }
      
      // Validate document type
      spinner.updateMessage(SPINNER_MESSAGES.VALIDATE_TYPE);
      logger.debug(`Validating document type: ${documentType}`);
      
      if (!isValidDocumentType(documentType)) {
        throw createError('INVALID_TYPE', documentType, SUPPORTED_TYPES);
      }
      
<<<<<<< HEAD
      // Check if quality pipeline mode is enabled
      if (options.quality) {
        // Run LangGraph Quality Pipeline
        spinner.updateMessage('🎯 Running LangGraph Quality Pipeline...');
        logger.info('Quality mode enabled - using LangGraph 3-agent pipeline');
        
        // Parse YAML file
        const yamlData = await parseYaml(inputPath);
        
        // Load template
        const template = await loadTemplate(documentType);
        
        // Create matter context
        const matterContext: MatterContext = {
          documentType,
          client: yamlData.client,
          attorney: yamlData.attorney,
          template: template.id,
          yamlData: {
            ...yamlData,
            document_type: documentType
          },
          validationResults: [],
          normalizedData: yamlData
        };
        
        // Build context using existing ContextBuilderAgent
        const contextBuilderAgent = new ContextBuilderAgent();
        const contextResult = await contextBuilderAgent.process({ matterContext });
        
        if (!contextResult.success) {
          logger.warn(`Context Builder Agent failed: ${contextResult.error?.message}`);
          // Continue with empty context bundle if context building fails
          contextResult.data = {
            contextBundle: {
              embeddings: [],
              sources: [],
              totalTokens: 0,
              queryMetadata: {
                searchTerms: [],
                similarityThreshold: 0.75,
                resultsCount: 0
              }
            }
          };
=======
      // Use orchestrator to run the complete pipeline
      spinner.updateMessage('🚀 Running multi-agent pipeline...');

      const orchestrator = new Orchestrator();
      const jobResult = await orchestrator.runJob({
        documentType,
        inputPath,
        outputPath: outputDir,
        options: {
          debug: options.debug || false
>>>>>>> d208e2d8
        }
        
        const { contextBundle } = contextResult.data;
        
        // Execute LangGraph Quality Pipeline
        const pipelineResult = await executeQualityPipeline(
          documentType,
          template,
          matterContext,
          contextBundle,
          {
            maxIterations: 3,
            debug: options.debug || false,
            threadId: `quality-${Date.now()}`
          }
        );
        
        // Generate output path
        const outputPath = createOutputPath(outputDir, documentType);
        
        // Save the final document
        const saveResult = await saveDocument(
          pipelineResult.finalDocument || pipelineResult.generatedDocument || '',
          outputPath
        );
        
        const generationTime = Math.round(
          (pipelineResult.endTime!.getTime() - pipelineResult.startTime.getTime()) / 1000
        );
        
        // Success!
        spinner.success(`${SPINNER_MESSAGES.SUCCESS} (Quality Pipeline - ${generationTime}s)`);
        
        // Display enhanced success information for quality mode
        console.log('\n🎯 Quality Pipeline Complete!\n');
        console.log(`📄 Document Type: ${documentType}`);
        console.log(`📁 Saved to: ${saveResult.path}`);
        console.log(`⏱️  Generation time: ${generationTime} seconds`);
        console.log(`🏆 Final Quality Score: ${pipelineResult.qualityScore}/100`);
        console.log(`🔄 Iterations: ${pipelineResult.currentIteration}`);
        console.log(`🎭 Status: ${pipelineResult.completionStatus}`);
        console.log(`💰 Cost Optimization: ${pipelineResult.modelUsage.costOptimization.savingsPercentage.toFixed(1)}% savings`);
        
        if (pipelineResult.passedFinalGate) {
          console.log('✅ Document approved for client delivery');
        } else if (pipelineResult.passedQualityGate) {
          console.log('⚠️  Document meets quality standards but needs final refinement');
        } else {
          console.log('❌ Document needs improvement (consider additional iterations)');
        }
        
        console.log('\n🤖 Model Usage:');
        console.log(`  GPT-4 calls: ${pipelineResult.modelUsage.gpt4Calls}`);
        console.log(`  o3 calls: ${pipelineResult.modelUsage.o3Calls}`);
        console.log(`  Total cost: $${pipelineResult.modelUsage.totalCost.toFixed(4)}`);
        
        if (pipelineResult.errors.length > 0) {
          console.log('\n⚠️  Warnings/Errors:');
          pipelineResult.errors.forEach((error, index) => {
            console.log(`  ${index + 1}. ${error.type}: ${error.message}`);
          });
        }
        
        console.log('\n💡 Quality Tip: Review the document against the specific quality feedback provided');
        
        process.exit(ErrorCode.SUCCESS);
        
             } else {
         // Use orchestrator to run the complete pipeline
         spinner.updateMessage('🚀 Running multi-agent pipeline...');

         const orchestrator = options.parallel || config.parallel.ENABLED_BY_DEFAULT
           ? new ParallelOrchestrator()
           : new Orchestrator();
         const jobResult = await orchestrator.runJob({
           documentType,
           inputPath,
           outputPath: outputDir,
           options: {
             debug: options.debug || false
           }
         });
         
         if (!jobResult.success) {
           throw new Error(`Job failed: ${jobResult.error?.message || 'Unknown error'}`);
         }
         
         const generationTime = Math.round((jobResult.metadata.totalProcessingTime || 0) / 1000);
         
         // Success!
         spinner.success(`${SPINNER_MESSAGES.SUCCESS} (completed in ${generationTime}s)`);
         
         // Display success information
         console.log('\n✨ Document Generation Complete!\n');
         console.log(`📄 Document Type: ${documentType}`);
         console.log(`📁 Saved to: Generated successfully`);
         console.log(`⏱️  Generation time: ${generationTime} seconds`);
         console.log(`🤖 Agents executed: ${jobResult.metadata.agentExecutionOrder.join(' → ')}`);
         
         if (jobResult.reviewPacket && jobResult.reviewPacket.recommendations.length > 0) {
           console.log('\n💡 Recommendations:');
           jobResult.reviewPacket.recommendations.forEach((rec, index) => {
             console.log(`  ${index + 1}. ${rec}`);
           });
         }
         
         console.log('\n💡 Tip: Review the generated document for accuracy and completeness');
         
         process.exit(ErrorCode.SUCCESS);
       }
      
    } catch (error) {
      logger.debug('Error occurred during generation:', error);
      handleError(error as Error, spinner);
    }
  }); <|MERGE_RESOLUTION|>--- conflicted
+++ resolved
@@ -11,27 +11,10 @@
 import { handleError, createError } from '../utils/error-handler';
 import { ErrorCode } from '../types/errors';
 import { Orchestrator } from '../agents/Orchestrator';
-<<<<<<< HEAD
-import { ParallelOrchestrator } from '../agents/ParallelOrchestrator';
-import { config } from '../config';
-import { executeQualityPipeline } from '../agents/langgraph/QualityPipelineWorkflow';
-import { loadTemplate } from '../services/template';
-import { parseYaml } from '../services/yaml';
-import { ContextBuilderAgent } from '../agents/ContextBuilderAgent';
-import { MatterContext } from '../types/agents';
-import { createOutputPath } from '../utils/file-naming';
-import { saveDocument } from '../services/file-writer';
-=======
->>>>>>> d208e2d8
 
 interface GenerateOptions {
   output: string;
   debug?: boolean;
-<<<<<<< HEAD
-  parallel?: boolean;
-  quality?: boolean;
-=======
->>>>>>> d208e2d8
 }
 
 // Simple wrapper to match the expected interface
@@ -97,11 +80,6 @@
   .argument('<input-path>', 'Path to YAML input file')
   .option('-o, --output <path>', 'Output directory for generated document', '.')
   .option('-d, --debug', 'Enable debug logging')
-<<<<<<< HEAD
-  .option('-p, --parallel', 'Enable parallel drafting (experimental)')
-  .option('-q, --quality', 'Enable quality pipeline with LangGraph (premium mode)')
-=======
->>>>>>> d208e2d8
   .action(async (documentType: string, inputPath: string, options: GenerateOptions) => {
     // Check for command-level debug flag
     if (options.debug && logger.level !== 'debug') {
@@ -155,53 +133,6 @@
         throw createError('INVALID_TYPE', documentType, SUPPORTED_TYPES);
       }
       
-<<<<<<< HEAD
-      // Check if quality pipeline mode is enabled
-      if (options.quality) {
-        // Run LangGraph Quality Pipeline
-        spinner.updateMessage('🎯 Running LangGraph Quality Pipeline...');
-        logger.info('Quality mode enabled - using LangGraph 3-agent pipeline');
-        
-        // Parse YAML file
-        const yamlData = await parseYaml(inputPath);
-        
-        // Load template
-        const template = await loadTemplate(documentType);
-        
-        // Create matter context
-        const matterContext: MatterContext = {
-          documentType,
-          client: yamlData.client,
-          attorney: yamlData.attorney,
-          template: template.id,
-          yamlData: {
-            ...yamlData,
-            document_type: documentType
-          },
-          validationResults: [],
-          normalizedData: yamlData
-        };
-        
-        // Build context using existing ContextBuilderAgent
-        const contextBuilderAgent = new ContextBuilderAgent();
-        const contextResult = await contextBuilderAgent.process({ matterContext });
-        
-        if (!contextResult.success) {
-          logger.warn(`Context Builder Agent failed: ${contextResult.error?.message}`);
-          // Continue with empty context bundle if context building fails
-          contextResult.data = {
-            contextBundle: {
-              embeddings: [],
-              sources: [],
-              totalTokens: 0,
-              queryMetadata: {
-                searchTerms: [],
-                similarityThreshold: 0.75,
-                resultsCount: 0
-              }
-            }
-          };
-=======
       // Use orchestrator to run the complete pipeline
       spinner.updateMessage('🚀 Running multi-agent pipeline...');
 
@@ -212,117 +143,35 @@
         outputPath: outputDir,
         options: {
           debug: options.debug || false
->>>>>>> d208e2d8
         }
-        
-        const { contextBundle } = contextResult.data;
-        
-        // Execute LangGraph Quality Pipeline
-        const pipelineResult = await executeQualityPipeline(
-          documentType,
-          template,
-          matterContext,
-          contextBundle,
-          {
-            maxIterations: 3,
-            debug: options.debug || false,
-            threadId: `quality-${Date.now()}`
-          }
-        );
-        
-        // Generate output path
-        const outputPath = createOutputPath(outputDir, documentType);
-        
-        // Save the final document
-        const saveResult = await saveDocument(
-          pipelineResult.finalDocument || pipelineResult.generatedDocument || '',
-          outputPath
-        );
-        
-        const generationTime = Math.round(
-          (pipelineResult.endTime!.getTime() - pipelineResult.startTime.getTime()) / 1000
-        );
-        
-        // Success!
-        spinner.success(`${SPINNER_MESSAGES.SUCCESS} (Quality Pipeline - ${generationTime}s)`);
-        
-        // Display enhanced success information for quality mode
-        console.log('\n🎯 Quality Pipeline Complete!\n');
-        console.log(`📄 Document Type: ${documentType}`);
-        console.log(`📁 Saved to: ${saveResult.path}`);
-        console.log(`⏱️  Generation time: ${generationTime} seconds`);
-        console.log(`🏆 Final Quality Score: ${pipelineResult.qualityScore}/100`);
-        console.log(`🔄 Iterations: ${pipelineResult.currentIteration}`);
-        console.log(`🎭 Status: ${pipelineResult.completionStatus}`);
-        console.log(`💰 Cost Optimization: ${pipelineResult.modelUsage.costOptimization.savingsPercentage.toFixed(1)}% savings`);
-        
-        if (pipelineResult.passedFinalGate) {
-          console.log('✅ Document approved for client delivery');
-        } else if (pipelineResult.passedQualityGate) {
-          console.log('⚠️  Document meets quality standards but needs final refinement');
-        } else {
-          console.log('❌ Document needs improvement (consider additional iterations)');
-        }
-        
-        console.log('\n🤖 Model Usage:');
-        console.log(`  GPT-4 calls: ${pipelineResult.modelUsage.gpt4Calls}`);
-        console.log(`  o3 calls: ${pipelineResult.modelUsage.o3Calls}`);
-        console.log(`  Total cost: $${pipelineResult.modelUsage.totalCost.toFixed(4)}`);
-        
-        if (pipelineResult.errors.length > 0) {
-          console.log('\n⚠️  Warnings/Errors:');
-          pipelineResult.errors.forEach((error, index) => {
-            console.log(`  ${index + 1}. ${error.type}: ${error.message}`);
-          });
-        }
-        
-        console.log('\n💡 Quality Tip: Review the document against the specific quality feedback provided');
-        
-        process.exit(ErrorCode.SUCCESS);
-        
-             } else {
-         // Use orchestrator to run the complete pipeline
-         spinner.updateMessage('🚀 Running multi-agent pipeline...');
-
-         const orchestrator = options.parallel || config.parallel.ENABLED_BY_DEFAULT
-           ? new ParallelOrchestrator()
-           : new Orchestrator();
-         const jobResult = await orchestrator.runJob({
-           documentType,
-           inputPath,
-           outputPath: outputDir,
-           options: {
-             debug: options.debug || false
-           }
-         });
-         
-         if (!jobResult.success) {
-           throw new Error(`Job failed: ${jobResult.error?.message || 'Unknown error'}`);
-         }
-         
-         const generationTime = Math.round((jobResult.metadata.totalProcessingTime || 0) / 1000);
-         
-         // Success!
-         spinner.success(`${SPINNER_MESSAGES.SUCCESS} (completed in ${generationTime}s)`);
-         
-         // Display success information
-         console.log('\n✨ Document Generation Complete!\n');
-         console.log(`📄 Document Type: ${documentType}`);
-         console.log(`📁 Saved to: Generated successfully`);
-         console.log(`⏱️  Generation time: ${generationTime} seconds`);
-         console.log(`🤖 Agents executed: ${jobResult.metadata.agentExecutionOrder.join(' → ')}`);
-         
-         if (jobResult.reviewPacket && jobResult.reviewPacket.recommendations.length > 0) {
-           console.log('\n💡 Recommendations:');
-           jobResult.reviewPacket.recommendations.forEach((rec, index) => {
-             console.log(`  ${index + 1}. ${rec}`);
-           });
-         }
-         
-         console.log('\n💡 Tip: Review the generated document for accuracy and completeness');
-         
-         process.exit(ErrorCode.SUCCESS);
-       }
+      });
+      
+      if (!jobResult.success) {
+        throw new Error(`Job failed: ${jobResult.error?.message || 'Unknown error'}`);
+      }
+      
+      const generationTime = Math.round((jobResult.metadata.totalProcessingTime || 0) / 1000);
+      
+      // Success!
+      spinner.success(`${SPINNER_MESSAGES.SUCCESS} (completed in ${generationTime}s)`);
+      
+      // Display success information
+      console.log('\n✨ Document Generation Complete!\n');
+      console.log(`📄 Document Type: ${documentType}`);
+      console.log(`📁 Saved to: Generated successfully`);
+      console.log(`⏱️  Generation time: ${generationTime} seconds`);
+      console.log(`🤖 Agents executed: ${jobResult.metadata.agentExecutionOrder.join(' → ')}`);
+      
+      if (jobResult.reviewPacket && jobResult.reviewPacket.recommendations.length > 0) {
+        console.log('\n💡 Recommendations:');
+        jobResult.reviewPacket.recommendations.forEach((rec, index) => {
+          console.log(`  ${index + 1}. ${rec}`);
+        });
+      }
+      
+      console.log('\n💡 Tip: Review the generated document for accuracy and completeness');
+      
+      process.exit(ErrorCode.SUCCESS);
       
     } catch (error) {
       logger.debug('Error occurred during generation:', error);
